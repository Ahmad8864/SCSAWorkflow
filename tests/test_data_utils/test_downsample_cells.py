--- conflicted
+++ resolved
@@ -1,10 +1,6 @@
 import unittest
 import pandas as pd
 import numpy as np
-<<<<<<< HEAD
-=======
-sys.path.append(os.path.dirname(os.path.realpath(__file__)) + "/../../src")
->>>>>>> 4bd3a968
 from spac.data_utils import downsample_cells
 
 
