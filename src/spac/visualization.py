--- conflicted
+++ resolved
@@ -1,457 +1,327 @@
-import seaborn
-import scanpy as sc
-import pandas as pd
-import matplotlib.pyplot as plt
-from matplotlib.colors import ListedColormap
-
-
-
-def histogram(adata, column, group_by=None, together=False, **kwargs):
-    """
-    Plot the histogram of cells based specific column.
-
-    Parameters
-    ----------
-    adata : anndata.AnnData
-         The AnnData object.
-
-    column : str
-        Name of member of adata.obs to plot the histogram.
-
-    group_by : str, default None
-        Choose either to group the histogram by another column.
-
-    together : bool, default False
-        If True, and if group_by !=None  create one plot for all groups.
-        Otherwise, divide every histogram by the number of elements.
-
-    **kwargs
-        Parameters passed to matplotlib hist function.
-
-    Returns
-    -------
-    ax : matplotlib.axes.Axes
-        The axes of the histogram plot.
-
-    fig : matplotlib.figure.Figure
-        The created figure for the plot.
-
-    """
-    n_bins = len(adata.obs[column].unique()) - 1
-    print("nbins=", n_bins)
-
-    arrays = []
-    labels = []
-
-    if group_by is not None:
-        groups = adata.obs[group_by].unique().tolist()
-        observations = pd.concat(
-            [adata.obs[column], adata.obs[group_by]],
-            axis=1)
-
-        for group in groups:
-            group_cells = (observations[observations[group_by] ==
-                           group][column].to_numpy())
-
-            arrays.append(group_cells)
-            labels.append(group)
-
-        if together:
-            fig, ax = plt.subplots()
-            ax.hist(arrays, n_bins, label=labels, **kwargs)
-            ax.legend(
-                prop={'size': 10},
-                bbox_to_anchor=(1.05, 1),
-                loc='upper left',
-                borderaxespad=0.)
-            ax.set_title(column)
-            return ax, fig
-
-        else:
-            n_groups = len(groups)
-            fig, ax = plt.subplots(n_groups)
-            fig.tight_layout(pad=1)
-            fig.set_figwidth(5)
-            fig.set_figheight(5*n_groups)
-
-            for group, ax_id in zip(groups, range(n_groups)):
-                ax[ax_id].hist(arrays[ax_id], n_bins, **kwargs)
-                ax[ax_id].set_title(group)
-            return ax, fig
-
-    else:
-        fig, ax = plt.subplots()
-        array = adata.obs[column].to_numpy()
-        plt.hist(array, n_bins, label=column, **kwargs)
-        ax.set_title(column)
-        return ax, fig
-
-
-def heatmap(adata, column, layer=None, **kwargs):
-    """
-    Plot the heatmap of the mean feature of cells that belong to a `column`.
-
-    Parameters
-    ----------
-    adata : anndata.AnnData
-         The AnnData object.
-
-    column : str
-        Name of member of adata.obs to plot the histogram.
-
-    layer : str, default None
-        The name of the `adata` layer to use to calculate the mean feature.
-
-    **kwargs:
-        Parameters passed to seaborn heatmap function.
-
-    Returns
-    -------
-    pandas.DataFrame
-        A dataframe tha has the labels as indexes the mean feature for every
-        marker.
-
-    matplotlib.figure.Figure
-        The figure of the heatmap.
-
-    matplotlib.axes._subplots.AxesSubplot
-        The AsxesSubplot of the heatmap.
-
-    """
-    features = adata.to_df(layer=layer)
-    labels = adata.obs[column]
-    grouped = pd.concat([features, labels], axis=1).groupby(column)
-    mean_feature = grouped.mean()
-
-    n_rows = len(mean_feature)
-    n_cols = len(mean_feature.columns)
-    fig, ax = plt.subplots(figsize=(n_cols * 1.5, n_rows * 1.5))
-    seaborn.heatmap(
-        mean_feature,
-        annot=True,
-        cmap="Blues",
-        square=True,
-        ax=ax,
-        fmt=".1f",
-        cbar_kws=dict(use_gridspec=False, location="top"),
-        linewidth=.5,
-        annot_kws={"fontsize": 10},
-        **kwargs)
-
-    ax.tick_params(axis='both', labelsize=25)
-    ax.set_ylabel(column, size=25)
-
-    return mean_feature, fig, ax
-
-
-<<<<<<< HEAD
-
-def hierarchical_heatmap(adata, observation, layer=None, dendrogram=True,
-                         standard_scale=None, ax=None, **kwargs):
-    """
-    Generates a hierarchical clustering heatmap.
-    Cells are stratified by `observation`,
-    then mean intensities are calculated for each feature across all cells
-    to plot the heatmap using scanpy.tl.dendrogram and sc.pl.matrixplot.
-=======
-def hierarchical_heatmap(
-        adata,
-        column,
-        layer=None,
-        dendrogram=True,
-        standard_scale=None,
-        **kwargs):
-    """
-    Plot a hierarchical clustering heatmap of the mean
-    feature of cells that belong to a `column' using
-    scanpy.tl.dendrogram and sc.pl.matrixplot.
->>>>>>> 09ce78d4
-
-    Parameters
-    ----------
-    adata : anndata.AnnData
-        The AnnData object.
-<<<<<<< HEAD
-    observation : str
-        Name of the observation in adata.obs to group by and calculate mean
-        intensity.
-    layer : str, optional
-        The name of the `adata` layer to use to calculate the mean intensity.
-        Default is None.
-    dendrogram : bool, optional
-        If True, a dendrogram based on the hierarchical clustering between
-        the `observation` categories is computed and plotted. Default is True.
-    ax : matplotlib.axes.Axes, optional
-        A matplotlib axes object. If not provided, a new figure and axes
-        object will be created. Default is None.
-=======
-    column : str
-        Name of the column in adata.obs to group by and
-        calculate mean feature.
-    layer : str, optional, default: None
-        The name of the `adata` layer to use to calculate the mean feature.
-    dendrogram : bool, optional, default: True
-        If True, a dendrogram based on the hierarchical clustering between
-        the `column` categories is computed and plotted.
->>>>>>> 09ce78d4
-    **kwargs:
-        Additional parameters passed to sc.pl.matrixplot function.
-
-    Returns
-    ----------
-<<<<<<< HEAD
-    mean_intensity : pandas.DataFrame
-        A DataFrame containing the mean intensity of cells for each
-        observation.
-    matrixplot : scanpy.pl.matrixplot
-        A Scanpy matrixplot object.
-
-    Examples
-    --------
-    >>> import matplotlib.pyplot as plt
-    >>> from spac.visualization import hierarchical_heatmap
-    >>> import anndata
-
-    >>> X = pd.DataFrame([[1, 2], [3, 4]], columns=['gene1', 'gene2'])
-    >>> obs = pd.DataFrame(['type1', 'type2'], columns=['cell_type'])
-    >>> all_data = anndata.AnnData(X=X, obs=obs)
-
-    >>> fig, ax = plt.subplots()  # Create a new figure and axes object
-    >>> mean_intensity, matrixplot = hierarchical_heatmap(all_data,
-    ...                                                   "cell_type",
-    ...                                                   layer=None,
-    ...                                                   standard_scale='var',
-    ...                                                   ax=None)
-=======
-    feature, matrixplot
-
-    """
-
-    """
-    # An example to call this function:
-    mean_feature, matrixplot = hierarchical_heatmap(all_data,
-    "phenograph", layer=None, standard_scale='var')
->>>>>>> 09ce78d4
-
-    # Display the figure
-    # matrixplot.show()
-    """
-
-<<<<<<< HEAD
-    # Raise an error if there are any NaN values in the observation column
-    if adata.obs[observation].isna().any():
-        raise ValueError("NaN values found in observation column.")
-
-    # Calculate mean intensity
-    intensities = adata.to_df(layer=layer)
-    labels = adata.obs[observation]
-    grouped = pd.concat([intensities, labels], axis=1).groupby(observation)
-    mean_intensity = grouped.mean()
-=======
-    # Calculate mean feature
-    features = adata.to_df(layer=layer)
-    labels = adata.obs[column]
-    grouped = pd.concat([features, labels], axis=1).groupby(column)
-    mean_feature = grouped.mean()
->>>>>>> 09ce78d4
-
-    # Reset the index of mean_feature
-    mean_feature = mean_feature.reset_index()
-
-<<<<<<< HEAD
-    # Convert mean_intensity to AnnData
-    mean_intensity_adata = sc.AnnData(
-        X=mean_intensity.iloc[:, 1:].values,
-        obs=pd.DataFrame(
-            index=mean_intensity.index,
-            data={
-                observation: mean_intensity.iloc[:, 0]
-                .astype('category').values
-            }
-        ),
-        var=pd.DataFrame(index=mean_intensity.columns[1:])
-    )
-=======
-    # Convert mean_feature to AnnData
-    mean_feature_adata = sc.AnnData(
-        X=mean_feature.iloc[:, 1:].values,
-        obs=pd.DataFrame(
-            index=mean_feature.index,
-            data={column: mean_feature.iloc[:, 0].astype('category').values}
-        ),
-        var=pd.DataFrame(index=mean_feature.columns[1:]))
->>>>>>> 09ce78d4
-
-    # Compute dendrogram if needed
-    if dendrogram:
-        sc.tl.dendrogram(
-<<<<<<< HEAD
-            mean_intensity_adata,
-            groupby=observation,
-            var_names=mean_intensity_adata.var_names,
-            n_pcs=None
-        )
-
-    # Create the matrix plot
-    matrixplot = sc.pl.matrixplot(
-        mean_intensity_adata,
-        var_names=mean_intensity_adata.var_names,
-        groupby=observation, use_raw=False,
-        dendrogram=dendrogram,
-        standard_scale=standard_scale, cmap="viridis",
-        return_fig=True, ax=ax, show=False, **kwargs
-    )
-=======
-            mean_feature_adata,
-            groupby=column,
-            var_names=mean_feature_adata.var_names,
-            n_pcs=None)
-
-    # Create the matrix plot
-    matrixplot = sc.pl.matrixplot(
-        mean_feature_adata,
-        var_names=mean_feature_adata.var_names,
-        groupby=column,
-        use_raw=False,
-        dendrogram=dendrogram,
-        standard_scale=standard_scale,
-        cmap="viridis",
-        return_fig=True,
-        **kwargs)
-
-    return mean_feature, matrixplot
->>>>>>> 09ce78d4
-
-
-
-def threshold_heatmap(adata, marker_cutoffs, phenotype):
-    """
-<<<<<<< HEAD
-    Creates a heatmap for each marker, categorizing intensities into
-=======
-    Creates a heatmap for each marker, categorizing features into
->>>>>>> 09ce78d4
-    low, medium, and high based on provided cutoffs.
-
-    Parameters
-    ----------
-    adata : anndata.AnnData
-        AnnData object containing the marker features in .X attribute.
-
-    marker_cutoffs : dict
-<<<<<<< HEAD
-        "Dictionary with marker names as keys "
-        "and tuples with two intensity cutoffs as values."
-
-    phenotype : str
-        "Column name in .obs DataFrame that contains the "
-        "phenotype used for grouping."
-=======
-        Dictionary with marker names as keys and tuples with two
-        features cutoffs
-        as values.
-
-    phenotype : str
-        Column name in .obs DataFrame that contains the phenotype
-        used for grouping.
->>>>>>> 09ce78d4
-
-    Returns
-    -------
-    Dictionary of :class:`~matplotlib.axes.Axes`
-<<<<<<< HEAD
-        "A dictionary contains the axes of figures generated in the "
-        "scanpy heatmap function."
-        Consistent Key: 'heatmap_ax'
-        "Potential Keys includes: 'groupby_ax', 'dendrogram_ax', "
-        "and 'gene_groups_ax'."
-  
-=======
-        A dictionary contains the axes of figures generated in the
-        scanpy heatmap function.
-        Consistent Key: 'heatmap_ax'
-        Potential Keys includes: 'groupby_ax', 'dendrogram_ax',
-        and 'gene_groups_ax'.
-
->>>>>>> 09ce78d4
-    """
-
-    """
-    # Current function returns a Matplotlib figure object.
-    # Use the code below to display the heatmap when the function is called:
-
-    heatmap_figure = threshold_heatmap(adata, marker_cutoffs, phenotype)
-    plt.show()
-
-    """
-    # Save marker_cutoffs in the AnnData object
-    adata.uns['marker_cutoffs'] = marker_cutoffs
-
-<<<<<<< HEAD
-    intensity_df = pd.DataFrame(
-        index=adata.obs_names,
-        columns=marker_cutoffs.keys()
-        )
-=======
-    feature_df = pd.DataFrame(
-        index=adata.obs_names,
-        columns=marker_cutoffs.keys())
->>>>>>> 09ce78d4
-
-    for marker, cutoffs in marker_cutoffs.items():
-        low_cutoff, high_cutoff = cutoffs
-        marker_values = adata[:, marker].X.flatten()
-<<<<<<< HEAD
-        intensity_df.loc[marker_values <= low_cutoff, marker] = 0
-        intensity_df.loc[(marker_values > low_cutoff) &
-                         (marker_values <= high_cutoff),
-                         marker] = 1
-        intensity_df.loc[marker_values > high_cutoff, marker] = 2
-=======
-        feature_df.loc[marker_values <= low_cutoff, marker] = 0
-        feature_df.loc[
-            (marker_values > low_cutoff) & (marker_values <= high_cutoff),
-            marker] = 1
-        feature_df.loc[marker_values > high_cutoff, marker] = 2
->>>>>>> 09ce78d4
-
-    feature_df = feature_df.astype(int)
-
-    # Add the feature_df to adata as an AnnData layer
-    adata.layers["feature"] = feature_df.to_numpy()
-
-    # Convert the phenotype column to categorical
-    adata.obs[phenotype] = adata.obs[phenotype].astype('category')
-
-    # Create a custom color map for the heatmap
-    color_map = {
-        0: (0/255, 0/255, 139/255),
-        1: 'green',
-        2: 'yellow',
-    }
-    colors = [color_map[i] for i in range(3)]
-    cmap = ListedColormap(colors)
-
-    # Plot the heatmap using scanpy.pl.heatmap
-<<<<<<< HEAD
-    heatmap_plot = sc.pl.heatmap(adata,
-                  var_names=intensity_df.columns,
-                  groupby=phenotype,
-                  use_raw=False,
-                  layer='intensity',
-                  cmap=cmap,
-                  swap_axes=True, 
-                  show=False)
-=======
-    heatmap_plot = sc.pl.heatmap(
-        adata,
-        var_names=feature_df.columns,
-        groupby=phenotype,
-        use_raw=False,
-        layer='feature',
-        cmap=cmap,
-        swap_axes=True,
-        show=False)
->>>>>>> 09ce78d4
-
-    return heatmap_plot
+import seaborn
+import scanpy as sc
+import pandas as pd
+import matplotlib.pyplot as plt
+from matplotlib.colors import ListedColormap
+
+
+
+def histogram(adata, column, group_by=None, together=False, **kwargs):
+    """
+    Plot the histogram of cells based specific column.
+
+    Parameters
+    ----------
+    adata : anndata.AnnData
+         The AnnData object.
+
+    column : str
+        Name of member of adata.obs to plot the histogram.
+
+    group_by : str, default None
+        Choose either to group the histogram by another column.
+
+    together : bool, default False
+        If True, and if group_by !=None  create one plot for all groups.
+        Otherwise, divide every histogram by the number of elements.
+
+    **kwargs
+        Parameters passed to matplotlib hist function.
+
+    Returns
+    -------
+    ax : matplotlib.axes.Axes
+        The axes of the histogram plot.
+
+    fig : matplotlib.figure.Figure
+        The created figure for the plot.
+
+    """
+    n_bins = len(adata.obs[column].unique()) - 1
+    print("nbins=", n_bins)
+
+    arrays = []
+    labels = []
+
+    if group_by is not None:
+        groups = adata.obs[group_by].unique().tolist()
+        observations = pd.concat(
+            [adata.obs[column], adata.obs[group_by]],
+            axis=1)
+
+        for group in groups:
+            group_cells = (observations[observations[group_by] ==
+                           group][column].to_numpy())
+
+            arrays.append(group_cells)
+            labels.append(group)
+
+        if together:
+            fig, ax = plt.subplots()
+            ax.hist(arrays, n_bins, label=labels, **kwargs)
+            ax.legend(
+                prop={'size': 10},
+                bbox_to_anchor=(1.05, 1),
+                loc='upper left',
+                borderaxespad=0.)
+            ax.set_title(column)
+            return ax, fig
+
+        else:
+            n_groups = len(groups)
+            fig, ax = plt.subplots(n_groups)
+            fig.tight_layout(pad=1)
+            fig.set_figwidth(5)
+            fig.set_figheight(5*n_groups)
+
+            for group, ax_id in zip(groups, range(n_groups)):
+                ax[ax_id].hist(arrays[ax_id], n_bins, **kwargs)
+                ax[ax_id].set_title(group)
+            return ax, fig
+
+    else:
+        fig, ax = plt.subplots()
+        array = adata.obs[column].to_numpy()
+        plt.hist(array, n_bins, label=column, **kwargs)
+        ax.set_title(column)
+        return ax, fig
+
+
+def heatmap(adata, column, layer=None, **kwargs):
+    """
+    Plot the heatmap of the mean feature of cells that belong to a `column`.
+
+    Parameters
+    ----------
+    adata : anndata.AnnData
+         The AnnData object.
+
+    column : str
+        Name of member of adata.obs to plot the histogram.
+
+    layer : str, default None
+        The name of the `adata` layer to use to calculate the mean feature.
+
+    **kwargs:
+        Parameters passed to seaborn heatmap function.
+
+    Returns
+    -------
+    pandas.DataFrame
+        A dataframe tha has the labels as indexes the mean feature for every
+        marker.
+
+    matplotlib.figure.Figure
+        The figure of the heatmap.
+
+    matplotlib.axes._subplots.AxesSubplot
+        The AsxesSubplot of the heatmap.
+
+    """
+    features = adata.to_df(layer=layer)
+    labels = adata.obs[column]
+    grouped = pd.concat([features, labels], axis=1).groupby(column)
+    mean_feature = grouped.mean()
+
+    n_rows = len(mean_feature)
+    n_cols = len(mean_feature.columns)
+    fig, ax = plt.subplots(figsize=(n_cols * 1.5, n_rows * 1.5))
+    seaborn.heatmap(
+        mean_feature,
+        annot=True,
+        cmap="Blues",
+        square=True,
+        ax=ax,
+        fmt=".1f",
+        cbar_kws=dict(use_gridspec=False, location="top"),
+        linewidth=.5,
+        annot_kws={"fontsize": 10},
+        **kwargs)
+
+    ax.tick_params(axis='both', labelsize=25)
+    ax.set_ylabel(column, size=25)
+
+    return mean_feature, fig, ax
+
+
+def hierarchical_heatmap(adata, observation, layer=None, dendrogram=True,
+                         standard_scale=None, ax=None, **kwargs):
+    """
+    Generates a hierarchical clustering heatmap.
+    Cells are stratified by `observation`,
+    then mean intensities are calculated for each feature across all cells
+    to plot the heatmap using scanpy.tl.dendrogram and sc.pl.matrixplot.
+
+    Parameters
+    ----------
+    adata : anndata.AnnData
+        The AnnData object.
+    observation : str
+        Name of the observation in adata.obs to group by and calculate mean
+        intensity.
+    layer : str, optional
+        The name of the `adata` layer to use to calculate the mean intensity.
+        Default is None.
+    dendrogram : bool, optional
+        If True, a dendrogram based on the hierarchical clustering between
+        the `observation` categories is computed and plotted. Default is True.
+    ax : matplotlib.axes.Axes, optional
+        A matplotlib axes object. If not provided, a new figure and axes
+        object will be created. Default is None.
+    **kwargs:
+        Additional parameters passed to sc.pl.matrixplot function.
+
+    Returns
+    ----------
+    mean_intensity : pandas.DataFrame
+        A DataFrame containing the mean intensity of cells for each
+        observation.
+    matrixplot : scanpy.pl.matrixplot
+        A Scanpy matrixplot object.
+
+    Examples
+    --------
+    >>> import matplotlib.pyplot as plt
+    >>> from spac.visualization import hierarchical_heatmap
+    >>> import anndata
+
+    >>> X = pd.DataFrame([[1, 2], [3, 4]], columns=['gene1', 'gene2'])
+    >>> obs = pd.DataFrame(['type1', 'type2'], columns=['cell_type'])
+    >>> all_data = anndata.AnnData(X=X, obs=obs)
+
+    >>> fig, ax = plt.subplots()  # Create a new figure and axes object
+    >>> mean_intensity, matrixplot = hierarchical_heatmap(all_data,
+    ...                                                   "cell_type",
+    ...                                                   layer=None,
+    ...                                                   standard_scale='var',
+    ...                                                   ax=None)
+    # Display the figure
+    # matrixplot.show()
+    """
+
+    # Raise an error if there are any NaN values in the observation column
+    if adata.obs[observation].isna().any():
+        raise ValueError("NaN values found in observation column.")
+
+    # Calculate mean intensity
+    intensities = adata.to_df(layer=layer)
+    labels = adata.obs[observation]
+    grouped = pd.concat([intensities, labels], axis=1).groupby(observation)
+    mean_intensity = grouped.mean()
+
+    # Reset the index of mean_feature
+    mean_feature = mean_feature.reset_index()
+
+    # Convert mean_intensity to AnnData
+    mean_intensity_adata = sc.AnnData(
+        X=mean_intensity.iloc[:, 1:].values,
+        obs=pd.DataFrame(
+            index=mean_intensity.index,
+            data={
+                observation: mean_intensity.iloc[:, 0]
+                .astype('category').values
+            }
+        ),
+        var=pd.DataFrame(index=mean_intensity.columns[1:])
+    )
+
+    # Compute dendrogram if needed
+    if dendrogram:
+        sc.tl.dendrogram(
+            mean_intensity_adata,
+            groupby=observation,
+            var_names=mean_intensity_adata.var_names,
+            n_pcs=None
+        )
+
+    # Create the matrix plot
+    matrixplot = sc.pl.matrixplot(
+        mean_intensity_adata,
+        var_names=mean_intensity_adata.var_names,
+        groupby=observation, use_raw=False,
+        dendrogram=dendrogram,
+        standard_scale=standard_scale, cmap="viridis",
+        return_fig=True, ax=ax, show=False, **kwargs
+    )
+
+
+def threshold_heatmap(adata, marker_cutoffs, phenotype):
+    """
+    Creates a heatmap for each marker, categorizing features into
+    low, medium, and high based on provided cutoffs.
+
+    Parameters
+    ----------
+    adata : anndata.AnnData
+        AnnData object containing the marker features in .X attribute.
+
+    marker_cutoffs : dict
+        Dictionary with marker names as keys 
+        and tuples with two intensity cutoffs as values.
+
+    phenotype : str
+        Column name in .obs DataFrame that contains the 
+        phenotype used for grouping.
+
+    Returns
+    -------
+    Dictionary of :class:`~matplotlib.axes.Axes`
+        A dictionary contains the axes of figures generated in the
+        scanpy heatmap function.
+        Consistent Key: 'heatmap_ax'
+        Potential Keys includes: 'groupby_ax', 'dendrogram_ax',
+        and 'gene_groups_ax'.
+    """
+
+    """
+    # Current function returns a Matplotlib figure object.
+    # Use the code below to display the heatmap when the function is called:
+
+    heatmap_figure = threshold_heatmap(adata, marker_cutoffs, phenotype)
+    plt.show()
+
+    """
+    # Save marker_cutoffs in the AnnData object
+    adata.uns['marker_cutoffs'] = marker_cutoffs
+    feature_df = pd.DataFrame(
+        index=adata.obs_names,
+        columns=marker_cutoffs.keys())
+
+    for marker, cutoffs in marker_cutoffs.items():
+        low_cutoff, high_cutoff = cutoffs
+        marker_values = adata[:, marker].X.flatten()
+        feature_df.loc[marker_values <= low_cutoff, marker] = 0
+        feature_df.loc[
+            (marker_values > low_cutoff) & (marker_values <= high_cutoff),
+            marker] = 1
+        feature_df.loc[marker_values > high_cutoff, marker] = 2
+
+    feature_df = feature_df.astype(int)
+
+    # Add the feature_df to adata as an AnnData layer
+    adata.layers["feature"] = feature_df.to_numpy()
+
+    # Convert the phenotype column to categorical
+    adata.obs[phenotype] = adata.obs[phenotype].astype('category')
+
+    # Create a custom color map for the heatmap
+    color_map = {
+        0: (0/255, 0/255, 139/255),
+        1: 'green',
+        2: 'yellow',
+    }
+    colors = [color_map[i] for i in range(3)]
+    cmap = ListedColormap(colors)
+
+    # Plot the heatmap using scanpy.pl.heatmap
+    heatmap_plot = sc.pl.heatmap(
+        adata,
+        var_names=feature_df.columns,
+        groupby=phenotype,
+        use_raw=False,
+        layer='feature',
+        cmap=cmap,
+        swap_axes=True,
+        show=False)
+
+    return heatmap_plot